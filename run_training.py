--- conflicted
+++ resolved
@@ -148,12 +148,8 @@
 
     model.to(device)
 
-<<<<<<< HEAD
-    if args.mode == 'distillation':   
-=======
     if args.mode == 'distillation':
         get_embedder = args.distillation_type == 'similarity-based'                 
->>>>>>> 33d432f5
         teacher = get_model(
             args.teacher_model, load=True, load_path=args.teacher_path, 
             one_channel=one_channel, num_classes=num_classes, 
