--- conflicted
+++ resolved
@@ -77,19 +77,15 @@
                         help='Choice of teacher model (for distillation only).')
     parser.add_argument('--student-model', type=str,
                         help='Choice of student model.')
+    parser.add_argument('--project-embedder', action='store_true',
+                        help='Add a projection head to the embedder')
     parser.add_argument('--cosine', action='store_true',
                         help='Use cosine similarity in the distillation loss.')
-<<<<<<< HEAD
     parser.add_argument('--distillation-loss', type=str, choices=['full-similarity', 'sample-similarity', 'class-probs'],
                         default='full-similarity',
                         help='Loss used for distillation.')
     parser.add_argument('--augmented-distillation', action='store_true',
                         help='Whether or not to use data augmentation in distillation.')
-=======
-    parser.add_argument('--distillation-type', type=str, choices=['distance-based','similarity-based', 'class-probs', 'simclr'],
-                        default='similarity-based',
-                        help='Use cosine similarity in the distillation loss.')
->>>>>>> c4de9796
     parser.add_argument('-c', type=float, default=0.5,
                         help='Weighing of soft target and hard target loss in class-probs distillation.')
     parser.add_argument('--augmentation', type=str, choices=['blur', 'jitter', 'crop'], default=None,
@@ -113,18 +109,9 @@
     parser.add_argument('--truncate-model', action = 'store_true',
                         help='Should we truncate the (student) model when training a linear classifier?')                        
     parser.add_argument('--truncation-level', type =int,
-<<<<<<< HEAD
-                        help='How many layers to remove to form the truncated (student) model')                                                
-    parser.add_argument('--margin-value', type = float,default = 0.5,
-                        help='If [margin] is selected what should it be set to (Default 0.5)')    
+                        help='How many layers to remove to form the truncated (student) model')                                                     
     parser.add_argument('--no-save', action='store_true',
                         help='Don\'t save the log, plots, and model from this run.')                                                
-=======
-                        help='How many layers to remove to form the truncated (student) model')                                  
-
-
-                                                   
->>>>>>> c4de9796
 
     args = parser.parse_args()
 
@@ -191,7 +178,7 @@
         teacher = EmbedderAndLogits(teacher).to(device)        
     else:
         model = get_model(args.student_model, load=load_student,
-                          load_path=args.student_path, one_channel=one_channel, get_embedder=True)
+                          load_path=args.student_path, one_channel=one_channel, get_embedder=True,project_embedder=args.project_embedder)
 
     if args.mode == 'linear_classifier' or args.mode == 'random':
         model = Classifier(model, num_classes=num_classes)
@@ -199,7 +186,7 @@
     model.to(device)
 
     if (args.mode == 'distillation') or (args.mode == 'weighted-distillation'):
-        get_embedder = args.distillation_type != 'class-probs'
+        get_embedder = args.distillation_loss != 'class-probs'
     else:
         teacher = None
 
