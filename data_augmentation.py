"""Code for data augmentation on images.

Augmentations supported:
    Gaussian blur 
    Colour jitter
    Random crop

"""

from torchvision import transforms
import torch
from torch.distributions import Categorical

class Augmentation():
    """Generic augmentation class. Parent class of the augmentations.
    
    Attributes:
        alpha_min: Minimum augmentation strength.
        alpha_max: Maximum augmentation strength.
        device: Device to run on.
        random: Whether or not to sample augmentation strengths randomly.
        simclr: Whether or not to use SimCLR's sampling regime. If it is set to
            true, then alpha_min, alpha_max, and random will be ignored.

    """
    def __init__(
            self, alpha_min: float = 0, alpha_max: float = 1, 
            device: torch.device = 'cpu', random: bool = True,
            simclr: bool = False):
        if alpha_min < 0 or alpha_max > 1:
            raise ValueError('The range of alpha must be a subset of [0,1].')
        self.alpha_min = alpha_min
        self.alpha_max = alpha_max
        self.device = device
        self.random = random
        self.simclr = simclr

    def augment(self, data: torch.Tensor):
        """Perform data augmentation.
        
        Args:
            data: The input to perform the augmentation on.

        Returns:
            The augmented data and the assoicated augmentation strengths.

        """
        batch_size = data.shape[0]
        if self.random:
            alpha = (torch.rand(
                batch_size)*(self.alpha_max-self.alpha_min) + 
                self.alpha_min).to(self.device)
        else:
            alpha = (torch.ones(batch_size)*self.alpha_max).to(self.device)

        if self.simclr:
            return self.apply_simclr_transform(data, alpha)
        else:
            return self.apply_transform(data, alpha)

    def apply_transform(self, data: torch.Tensor, alpha: torch.Tensor):
        pass

    def apply_simclr_transform(self, data: torch.Tensor):
        pass

class GaussianBlur(Augmentation):

    def __init__(
            self, alpha_min: float = 0, alpha_max: float = 1, 
            kernel_size: int = None, device: torch.device = 'cpu',
            random: bool = True, simclr: bool = False):
        super().__init__(alpha_min, alpha_max, device, random, simclr)
        if self.simclr:
            self.alpha_min = 0.1
            self.alpha_max = 2.0
            self.kernel_size = None
        else:
            self.kernel_size = kernel_size

    def apply_transform(self, data: torch.Tensor, alpha: torch.Tensor):
        augmented_data = data.clone()
        if self.kernel_size is None:
            img_size = min(data.shape[2], data.shape[3])
            self.kernel_size = img_size if img_size % 2 == 1 else img_size - 1 

        sigma = alpha * 5
        for i, image in enumerate(data):
            augmented_data[i,:,:,:] = transforms.GaussianBlur(self.kernel_size, sigma[i].item())(image)

        return augmented_data, alpha

    def apply_simclr_transform(self, data: torch.Tensor, alpha: torch.Tensor):
        augmented_data = data.clone()

        if self.kernel_size is None:
            img_size = min(data.shape[2], data.shape[3])
            k = img_size // 10
            self.kernel_size = k if k % 2 == 1 else k - 1

        for i, image in enumerate(data):
            augmented_data[i,:,:,:] = transforms.GaussianBlur(self.kernel_size, alpha[i].item())(image)

        return augmented_data, alpha

class ColorJitter(Augmentation):
    def __init__(
            self, alpha_min: float = 0, alpha_max: float = 1, 
            device: torch.device = 'cpu', random: bool = True, 
            simclr: bool = False):
        super().__init__(alpha_min, alpha_max, device, random, simclr)

    def apply_transform(self, data: torch.Tensor, alpha: torch.Tensor):
        augmented_data = data.clone()
        # m = RelaxedOneHotCategorical(torch.Tensor([1.0]), torch.Tensor([
        #     0.25, 0.25, 0.25, 0.25]))
        # m_sample = m.sample(sample_shape=torch.Size([num_samples]))
        pm = Categorical(torch.Tensor[0.5, 0.5])
        pm_sample = pm.sample(sample_shape=torch.Size([data.shape[0], 3])) * 2 - 1
        for i, image in enumerate(data):
            # b, c, s, h = m_sample[i][0], m_sample[i][1], m_sample[i][2], m_sample[i][3]
            # b, c, s, h = b*a[i].item(), c*a[i].item(), s*a[i].item(), (h*a[i].item())/2
            b = 1 + pm_sample[i][0]*alpha[i].item()
            c = 1 + pm_sample[i][1]*alpha[i].item()
            s = 1 + pm_sample[i][2]*alpha[i].item()
            h = alpha[i].item() / 2
            augmented_data[i,:,:,:] = transforms.ColorJitter((b,b), (c,c), (s,s), (h,h))(image)

        return augmented_data, alpha

    def apply_simclr_transform(self, data: torch.Tensor, alpha: torch.Tensor):
<<<<<<< HEAD
        augmented_data = data.clone()
        alpha = torch.ones((data.shape[0]))
        for i, image in enumerate(data):
            augmented_data[i,:,:,:] = transforms.ColorJitter(0.8, 0.8, 0.8, 0.2)(image)

        return augmented_data, alpha
=======
        alpha = torch.ones((data.shape[0]))
        for i, image in enumerate(data):
            data[i,:,:,:] = transforms.ColorJitter(0.8, 0.8, 0.8, 0.2)(image)

        return data, alpha
>>>>>>> 0cbe793c


class RandomCrop(Augmentation):
    def __init__(
            self, alpha_min: float = 0, alpha_max: float = 1, 
            device: torch.device = 'cpu', random: bool = True, 
            simclr: bool = False):
        super().__init__(alpha_min, alpha_max, device, random, simclr)
        if simclr:
            self.alpha_min = 0.08
            self.alpha_max = 1.0

    def apply_transform(self, data: torch.Tensor, alpha: torch.Tensor):
        augmented_data = data.clone()
        for i, image in enumerate(data):
            sz = 1 - alpha[i].item()
            augmented_data[i,:,:,:] = transforms.RandomResizedCrop(size=image.shape[-2:], scale=(sz,sz))(image)

        return augmented_data, alpha

    def apply_simclr_transform(self, data: torch.Tensor, alpha: torch.Tensor):
        return self.apply_transform(data, alpha)

def make_augmentation(
        augmentation: str, alpha_min: float = 0, alpha_max: float = 1, 
        kernel_size: int = 223, device: torch.device = 'cpu', 
        random: bool = True, simclr: bool = False):
    """Instantiate an augmentation."""
    if augmentation == 'blur':
        return GaussianBlur(
            alpha_min, alpha_max, kernel_size, device, random, simclr
        )
    elif augmentation == 'jitter':
        return ColorJitter(
            alpha_min, alpha_max, device, random, simclr
        )
    else:
        return RandomCrop(
            alpha_min, alpha_max, device, random, simclr
        )<|MERGE_RESOLUTION|>--- conflicted
+++ resolved
@@ -129,21 +129,12 @@
         return augmented_data, alpha
 
     def apply_simclr_transform(self, data: torch.Tensor, alpha: torch.Tensor):
-<<<<<<< HEAD
         augmented_data = data.clone()
         alpha = torch.ones((data.shape[0]))
         for i, image in enumerate(data):
             augmented_data[i,:,:,:] = transforms.ColorJitter(0.8, 0.8, 0.8, 0.2)(image)
 
         return augmented_data, alpha
-=======
-        alpha = torch.ones((data.shape[0]))
-        for i, image in enumerate(data):
-            data[i,:,:,:] = transforms.ColorJitter(0.8, 0.8, 0.8, 0.2)(image)
-
-        return data, alpha
->>>>>>> 0cbe793c
-
 
 class RandomCrop(Augmentation):
     def __init__(
