"""Collection of classes and functions for neural network vision models."""

from numpy.core.defchararray import mod
import torch
from torch import nn
import torch.nn.functional as F
from torchvision.models import resnet18, resnet50, resnet152
import cifar_models

class ResNet18(nn.Module):
    """Wrapper class for the ResNet18 model (imported from Torch).

    Attributes:
        model: The Torch model.
        dim: Dimension of the last embedding layer

    """
    def __init__(self, num_classes=10, one_channel=False, pretrained=False):
        """Instantiate object of class ResNet18.
        
        Args:
            num_classes: Number of classes (for applying model to classification task).
            one_channel: Whether or not input data has one colour channel (for MNIST).
            pretrained: Whether or not to get pretrained model from Torch.

        """
        super().__init__()
        if pretrained:
            self.model = resnet18(pretrained=True)
        else:
            self.model = resnet18(num_classes=num_classes)
        self.dim = 512
        if one_channel:
            #Set number of input channels to 1 (since MNIST images are greyscale)
            self.model.conv1 = nn.Conv2d(1, 64, kernel_size=(7,7), stride=(2,2), padding=(3,3), bias=False)

    def forward(self, x):
        return self.model(x)

    def get_dim(self):
        return self.dim

class ResNet50(nn.Module):
    """Wrapper class for the ResNet50 model (imported from Torch).

    Attributes:
        model: The Torch model.
        dim: Dimension of the last embedding layer

    """
    def __init__(self, num_classes=10, one_channel=False, pretrained=False):
        """Instantiate object of class ResNet50.
        
        Args:
            num_classes: Number of classes (for applying model to classification task).
            one_channel: Whether or not input data has one colour channel (for MNIST).
            pretrained: Whether or not to get pretrained model from Torch.

        """
        super().__init__()
        if pretrained:
            self.model = resnet50(pretrained=True)
        else:
            self.model = resnet50(num_classes=num_classes)
        self.dim = 2048
        if one_channel:
            #Set number of input channels to 1 (since MNIST images are greyscale)
            self.model.conv1 = nn.Conv2d(1, 64, kernel_size=(7,7), stride=(2,2), padding=(3,3), bias=False)

    def forward(self, x):
        return self.model(x)

    def get_dim(self):
        return self.dim

class ResNet152(nn.Module):
    """Wrapper class for the ResNet152 model (imported from Torch).

    Attributes:
        model: The Torch model.
        dim: Dimension of the last embedding layer

    """
    def __init__(self, num_classes=10, one_channel=False, pretrained=False):
        """Instantiate object of class ResNet152.
        
        Args:
            num_classes: Number of classes (for applying model to classification task).
            one_channel: Whether or not input data has one colour channel (for MNIST).
            pretrained: Whether or not to get pretrained model from Torch.

        """
        super().__init__()
        if pretrained:
            self.model = resnet152(pretrained=True)
        else:
            self.model = resnet152(num_classes=num_classes)
        self.dim = 2048
        if one_channel:
            #Set number of input channels to 1 (since MNIST images are greyscale)
            self.model.conv1 = nn.Conv2d(1, 64, kernel_size=(7,7), stride=(2,2), padding=(3,3), bias=False)

    def forward(self, x):
        return self.model(x)

    def get_dim(self):
        return self.dim


class Embedder(nn.Module):
    """Wrapper class for a feature embedder (model w/o classification layer).

    Attributes:
        features: The feature embedder.
        dim: Embedding dimension.

    """
    def __init__(self, model, dim=None, project=True):
        """Instantiate object of class Embedder.

        Args:
            model: A model with a classification layer (which will be removed).
            dim: The embedding dimension of the model.

        """
        super().__init__()
        #Get the embedding layers from the given model
        #The attribute containing the model's layers may go by different names
        try:
            self.features = nn.Sequential(*list(model.model.children())[:-1])
        except AttributeError:
            self.features = nn.Sequential(*list(model.children())[:-1])
        
        try:
            self.dim = model.dim
        except AttributeError:
            if dim is None:
                raise ValueError('Must specify the model embedding dimension.')
            else:
                self.dim = dim

        self.project = project
        if project:
            self.projection = nn.Sequential(
                nn.Linear(self.dim, 512),
                nn.ReLU(),
                nn.Linear(512, 128)
            )
                
    def forward(self, x):
        x = self.features(x)
        x = torch.flatten(x, 1)
        if self.project:
            x = self.projection(x)
        return x

    def get_dim(self):
        return self.dim

class EmbedderAndLogits(nn.Module):
    """
    Wrapper for model to return both embeddings and logits
    """
    def __init__(self, model, dim=None):
        """Instantiate object .

        Args:
            model: A model with a classification layer (which will be removed).
            dim: The embedding dimension of the model.

        """
        super().__init__()
        #Get the embedding layers from the given model
        #The attribute containing the model's layers may go by different names
        try:            
            self.features = nn.Sequential(*list(model.model.children())[:-1])
            self.lc = list(model.model.children())[-1]            
        except AttributeError:            
            self.features = nn.Sequential(*list(model.children())[:-1])
            self.lc = list(model.children())[-1]
            

        try:
            # self.dim = model.dim
            pass
        except AttributeError:
            if dim is None:
                raise ValueError('Must specify the model embedding dimension.')
            else:
                self.dim = dim
                
    def forward(self, x):
        x = self.features(x)
        features = torch.flatten(x, 1)

        logits = self.lc(features)

        return features, logits

    def get_dim(self):
        return self.dim        
    def student_mode(self):
        for param in self.features.parameters():
            param.requires_grad = True
        for param in self.projection.parameters():
            param.requires_grad = True

    def teacher_mode(self):
        for param in self.features.parameters():
            param.requires_grad = False
        for param in self.projection.parameters():
            param.requires_grad = True

    def get_features(self):
        return self.features



class TruncatedNet(nn.Module):
    """A wrapper class to truncate another model. (A slight reskin of the Embedder class)            

    Attributes:
        features: The feature embedder.
        dim: Embedding dimension.

    """
    def __init__(self, model,n, dim=None):
        """Instantiate object of class Embedder.

        Args:
            model: A model with a classification layer (which will be removed).
            n: number of layers to shave off
            dim: The embedding dimension of the model.
        
        """
        super().__init__()
        #Get the embedding layers from the given model
        #The attribute containing the model's layers may go by different names
        try:
            self.features = nn.Sequential(*list(model.model.children())[:-n])
        except AttributeError:
            self.features = nn.Sequential(*list(model.children())[:-n])

        self.avgpool = nn.AdaptiveAvgPool2d((1, 1))

        try:
            self.dim = model.dim
        except AttributeError:
            if dim is None:
                raise ValueError('Must specify the model embedding dimension.')
            else:
                self.dim = dim
                
    def forward(self, x):
        x = self.features(x)
        x = self.avgpool(x)
        x = torch.flatten(x, 1)    
        return x

    def get_dim(self):
        return self.dim   

class MLP(nn.Module):
    ''' A basic 3 layer MLP '''

    def __init__(self, input_dim: int, num_classes: int, hidden_dim: int = 32) -> None:
        super(MLP, self).__init__()
        self.input_dim = input_dim
        self.fc1 = nn.Linear(input_dim, hidden_dim)
        self.fc2 = nn.Linear(hidden_dim, hidden_dim)
        self.fc3 = nn.Linear(hidden_dim, num_classes)

    def forward(self, x):
        x = x.view(-1, self.input_dim)
        x = F.relu(self.fc1(x))
        x = F.relu(self.fc2(x))
        x = self.fc3(x)
        return x             

class ConvNetEmbedder(nn.Module):
    """Wrapper class for simple CNN embedder.
    
    Attributes:
        conv1: First conv layer.
        conv2: Second conv layer.
        pool: Pooling layer.
        dim: Embedding dimension.

    """
    def __init__(self, one_channel=False):
        """Instantiate ConvNetEmbedder object.
        
        Args:
            one_channel: Whether or not input has one colour channel (for MNIST).

        """
        super().__init__()
        if one_channel:
            self.conv1 = nn.Conv2d(1, 6, 5)
        else:
            self.conv1 = nn.Conv2d(3, 6, 5)
        self.pool = nn.MaxPool2d(2, 2)
        self.conv2 = nn.Conv2d(6, 16, 5)
        self.dim = 16 * 6 * 5

    def forward(self, x):
        """Get the embeddings."""
        x = self.pool(F.relu(self.conv1(x)))
        x = self.pool(F.relu(self.conv2(x)))
        x = torch.flatten(x, 1) # flatten all dimensions except batch
        return x

    def get_dim(self):
        return self.dim

class Projection(nn.Module):
    def __init__(self,model: nn.Module,model_dim:int, projection_dim :int) -> None:
        super().__init__()
        self.model = model
        self.projection = torch.randn([model_dim,projection_dim]) / projection_dim
        self.projection.requires_grad = False

    def forward(self,x):
        x = torch.matmul(self.model(x),self.projection)
        return x


class Classifier(nn.Module):
    """Wrapper class for a classifier on top of an embedder.
    
    Attributes:
        embedder: The embedder (frozen).
        linear_layer: The new linear layer on top of the embedder.

    """
    def __init__(self, embedder, num_classes=10):
        """Instantiate the classifier object.
        
        Args:
            embedder: The embedder.
            num_classes: The number of classes.

        """
        super().__init__()
        self.embedder = embedder
        self.features = embedder.get_features()
        #Freeze the embedding layer
        for param in self.embedder.parameters():
            param.requires_grad = False
        #Classification layer
        self.linear_layer = nn.Linear(embedder.get_dim(), num_classes)
        

    def forward(self, x):
        x = self.features(x)
        x = torch.flatten(x, 1)
        x = self.linear_layer(x)

        return x

class WrapWithProjection(nn.Module):
    def __init__(self,model:nn.Module,model_output_dim:int,projection_dim:int) -> None:
        super().__init__()
        self.model = model
        self.projection = nn.Parameter(torch.randn([model_output_dim,projection_dim]) / projection_dim)
        self.projection.requires_grad = False
    
    def forward(self,x):        
        x = torch.matmul(self.model(x), self.projection)
        return x

def get_model(model_str: str, load: bool = False, load_path: str = None, 
    one_channel: bool = False, num_classes: int = 10, get_embedder: bool = False, truncate_model : bool = False,
    truncation_level : int = -1, map_location = None) -> nn.Module:
    """Instantiate or load a specified model.
    
    
    Args:
        model_str: String specifying the model.
        load: Set to true to load existing model, otherwise instantiate a new one.
        load_path: Path to load model from (if we are loading).
        one_channel: Whether or not model sees only one colour channel.
        num_classes: Number of classes (if we are classifying).
        get_embedder: Whether or not to only get the feature embedding layers.
        map_location: if 'load' the device to load the model onto

    Returns:
        The desired model.
    
    """    
    checkpointing = False

    if get_embedder and truncate_model:
        raise ValueError('Cannot get embedder and truncate model')
    if truncate_model and truncation_level == -1:
        raise ValueError('Need to specify a truncation level if truncating the model')
    
    if model_str == 'mlp':
        model = MLP(input_dim=32*32*3, num_classes=num_classes,hidden_dim=256)
        dim = 256    
    elif model_str == 'resnet18':
        model = ResNet18(one_channel=one_channel, num_classes=num_classes)
        dim = 512    
    elif model_str == 'resnet50':
        model = ResNet50(one_channel=one_channel, num_classes=num_classes)
        dim = 2048
    elif model_str == 'resnet152':
        model = ResNet152(one_channel=one_channel, num_classes=num_classes)
        dim = 2048
    elif model_str == 'resnet18_embedder':
        model = Embedder(ResNet18(one_channel=one_channel, num_classes=num_classes))
    elif model_str == 'resnet50_embedder':
        model = Embedder(ResNet50(one_channel=one_channel, num_classes=num_classes))
    elif model_str == 'resnet50_classifier':
        model = Classifier(Embedder(ResNet50(one_channel=one_channel,
            num_classes=num_classes)),num_classes=num_classes)        
    elif model_str == 'resnet18_classifier':        
        model = Classifier(Embedder(ResNet18(one_channel=one_channel,
            num_classes=num_classes)),num_classes=num_classes)        
    elif model_str == 'convnet_embedder':
        model = ConvNetEmbedder(one_channel=one_channel)
    elif model_str == 'resnet18_pretrained':
        load = False
        model = ResNet18(one_channel=one_channel, pretrained=True)
        dim = 512
    elif model_str == 'resnet18_pretrained_embedder':
        load = False
        model = Embedder(ResNet18(one_channel=one_channel, pretrained=True),dim=512)        
    elif model_str == 'resnet50_pretrained':
        load = False
        model = ResNet50(one_channel=one_channel, pretrained=True)
        dim = 2048
    elif model_str == 'resnet152_pretrained':
        load = False
        model = ResNet152(one_channel=one_channel, pretrained=True)
        dim = 2048
    elif model_str == 'simclr_pretrained':
        assert load == True
        checkpointing = True
        checkpoint = torch.load(load_path)
        model = ResNet50(num_classes=1000)
        dim = 2048        
    elif model_str == 'resnet_small_cifar':
        model = cifar_models.ResNet3Layer(num_classes=num_classes)
        dim = 256
    elif model_str == 'resnet_very_small_cifar':
        model = cifar_models.ResNet2Layer(num_classes=num_classes)
        dim = 128
    elif model_str == 'resnet_small_cifar_embedder':
<<<<<<< HEAD
        model = Embedder(cifar_models.ResNet3Layer(num_classes=num_classes), dim=256)   
=======
        model = Embedder(cifar_models.ResNet3Layer(num_classes=num_classes), dim=256, batchnormalize=batchnormalize,
            track_running_stats=track_running_stats)   
    elif model_str == 'resnet_very_small_cifar_embedder':
        model = Embedder(cifar_models.ResNet2Layer(num_classes=num_classes), dim=128, batchnormalize=batchnormalize,
            track_running_stats=track_running_stats)   
    elif model_str == 'resnet_small_cifar_classifier':
        model = Classifier(Embedder(cifar_models.ResNet3Layer(num_classes=num_classes), dim=256, batchnormalize=batchnormalize,
            track_running_stats=track_running_stats),num_classes=num_classes)   
    elif model_str == 'resnet_very_small_cifar_classifier':
        model = Classifier(Embedder(cifar_models.ResNet2Layer(num_classes=num_classes), dim=128, batchnormalize=batchnormalize,
            track_running_stats=track_running_stats),num_classes=num_classes)   
>>>>>>> c4de9796
    elif model_str == 'simple':
        model = cifar_models.SuperSimpleNet()             
        dim = 84
    elif model_str == 'simple_embedder':
        model = Embedder(cifar_models.SuperSimpleNet(), dim=84)                       
    elif model_str == 'resnet18_cifar':
        model = cifar_models.ResNet18(num_classes=num_classes)
        dim = 512
    elif model_str == 'resnet18_cifar_embedder':
        model = Embedder(
            cifar_models.ResNet18(num_classes=num_classes), dim=512)
    elif model_str == 'resnet18_cifar_classifier':
        model = Classifier(Embedder(
            cifar_models.ResNet18(num_classes=num_classes), dim=512),num_classes=num_classes) 
    elif model_str == 'resnet50_cifar':
        model = cifar_models.ResNet50(num_classes=num_classes)
        dim = 2048
    elif model_str == 'resnet50_cifar_embedder':
        model = Embedder(
            cifar_models.ResNet50(num_classes=num_classes), dim=2048)
    elif model_str == 'resnet50_cifar_classifier':
        model = Classifier(Embedder(
            cifar_models.ResNet50(num_classes=num_classes), dim=2048))                   
    else:
        raise ValueError('Model {} not defined.'.format(model_str))
        
    if load:
        if checkpointing:
            try:
                model.model.load_state_dict(checkpoint['state_dict'])
            except AttributeError:
                model.load_state_dict(checkpoint['state_dict'])
        else:                        
            model.load_state_dict(torch.load(load_path,map_location=map_location))
    
    if truncate_model:             
        model = TruncatedNet(model,n=truncation_level,dim=dim)

    if get_embedder:        
        model = Embedder(model, dim=dim)

    return model<|MERGE_RESOLUTION|>--- conflicted
+++ resolved
@@ -370,7 +370,7 @@
         return x
 
 def get_model(model_str: str, load: bool = False, load_path: str = None, 
-    one_channel: bool = False, num_classes: int = 10, get_embedder: bool = False, truncate_model : bool = False,
+    one_channel: bool = False, num_classes: int = 10, get_embedder: bool = False, project_embedder: bool = False, truncate_model : bool = False,
     truncation_level : int = -1, map_location = None) -> nn.Module:
     """Instantiate or load a specified model.
     
@@ -408,15 +408,15 @@
         model = ResNet152(one_channel=one_channel, num_classes=num_classes)
         dim = 2048
     elif model_str == 'resnet18_embedder':
-        model = Embedder(ResNet18(one_channel=one_channel, num_classes=num_classes))
+        model = Embedder(ResNet18(one_channel=one_channel, num_classes=num_classes),project=project_embedder)
     elif model_str == 'resnet50_embedder':
-        model = Embedder(ResNet50(one_channel=one_channel, num_classes=num_classes))
+        model = Embedder(ResNet50(one_channel=one_channel, num_classes=num_classes),project=project_embedder)
     elif model_str == 'resnet50_classifier':
         model = Classifier(Embedder(ResNet50(one_channel=one_channel,
             num_classes=num_classes)),num_classes=num_classes)        
     elif model_str == 'resnet18_classifier':        
         model = Classifier(Embedder(ResNet18(one_channel=one_channel,
-            num_classes=num_classes)),num_classes=num_classes)        
+            num_classes=num_classes),project=project_embedder),num_classes=num_classes)        
     elif model_str == 'convnet_embedder':
         model = ConvNetEmbedder(one_channel=one_channel)
     elif model_str == 'resnet18_pretrained':
@@ -425,7 +425,7 @@
         dim = 512
     elif model_str == 'resnet18_pretrained_embedder':
         load = False
-        model = Embedder(ResNet18(one_channel=one_channel, pretrained=True),dim=512)        
+        model = Embedder(ResNet18(one_channel=one_channel, pretrained=True),dim=512,project=project_embedder)        
     elif model_str == 'resnet50_pretrained':
         load = False
         model = ResNet50(one_channel=one_channel, pretrained=True)
@@ -447,44 +447,36 @@
         model = cifar_models.ResNet2Layer(num_classes=num_classes)
         dim = 128
     elif model_str == 'resnet_small_cifar_embedder':
-<<<<<<< HEAD
-        model = Embedder(cifar_models.ResNet3Layer(num_classes=num_classes), dim=256)   
-=======
-        model = Embedder(cifar_models.ResNet3Layer(num_classes=num_classes), dim=256, batchnormalize=batchnormalize,
-            track_running_stats=track_running_stats)   
+        model = Embedder(cifar_models.ResNet3Layer(num_classes=num_classes), dim=256,project=project_embedder)           
     elif model_str == 'resnet_very_small_cifar_embedder':
-        model = Embedder(cifar_models.ResNet2Layer(num_classes=num_classes), dim=128, batchnormalize=batchnormalize,
-            track_running_stats=track_running_stats)   
+        model = Embedder(cifar_models.ResNet2Layer(num_classes=num_classes), dim=128,project=project_embedder)
     elif model_str == 'resnet_small_cifar_classifier':
-        model = Classifier(Embedder(cifar_models.ResNet3Layer(num_classes=num_classes), dim=256, batchnormalize=batchnormalize,
-            track_running_stats=track_running_stats),num_classes=num_classes)   
+        model = Classifier(Embedder(cifar_models.ResNet3Layer(num_classes=num_classes),project=project_embedder))
     elif model_str == 'resnet_very_small_cifar_classifier':
-        model = Classifier(Embedder(cifar_models.ResNet2Layer(num_classes=num_classes), dim=128, batchnormalize=batchnormalize,
-            track_running_stats=track_running_stats),num_classes=num_classes)   
->>>>>>> c4de9796
+        model = Classifier(Embedder(cifar_models.ResNet2Layer(num_classes=num_classes),project=project_embedder))
     elif model_str == 'simple':
         model = cifar_models.SuperSimpleNet()             
         dim = 84
     elif model_str == 'simple_embedder':
-        model = Embedder(cifar_models.SuperSimpleNet(), dim=84)                       
+        model = Embedder(cifar_models.SuperSimpleNet(), dim=84,project=project_embedder)                       
     elif model_str == 'resnet18_cifar':
         model = cifar_models.ResNet18(num_classes=num_classes)
         dim = 512
     elif model_str == 'resnet18_cifar_embedder':
         model = Embedder(
-            cifar_models.ResNet18(num_classes=num_classes), dim=512)
+            cifar_models.ResNet18(num_classes=num_classes), dim=512,project=project_embedder)
     elif model_str == 'resnet18_cifar_classifier':
         model = Classifier(Embedder(
-            cifar_models.ResNet18(num_classes=num_classes), dim=512),num_classes=num_classes) 
+            cifar_models.ResNet18(num_classes=num_classes), dim=512,project=project_embedder),num_classes=num_classes) 
     elif model_str == 'resnet50_cifar':
         model = cifar_models.ResNet50(num_classes=num_classes)
         dim = 2048
     elif model_str == 'resnet50_cifar_embedder':
         model = Embedder(
-            cifar_models.ResNet50(num_classes=num_classes), dim=2048)
+            cifar_models.ResNet50(num_classes=num_classes), dim=2048,project=project_embedder)
     elif model_str == 'resnet50_cifar_classifier':
         model = Classifier(Embedder(
-            cifar_models.ResNet50(num_classes=num_classes), dim=2048))                   
+            cifar_models.ResNet50(num_classes=num_classes), dim=2048,project=project_embedder))                   
     else:
         raise ValueError('Model {} not defined.'.format(model_str))
         
@@ -501,6 +493,6 @@
         model = TruncatedNet(model,n=truncation_level,dim=dim)
 
     if get_embedder:        
-        model = Embedder(model, dim=dim)
+        model = Embedder(model, dim=dim,project=False)
 
     return model