--- conflicted
+++ resolved
@@ -157,20 +157,16 @@
     def get_dim(self):
         return self.dim
 
-<<<<<<< HEAD
 class EmbedderAndLogits(nn.Module):
     """
     Wrapper for model to return both embeddings and logits
     """
-    def __init__(self, model, dim=None, batchnormalize=False,
-        track_running_stats=True):
+    def __init__(self, model, dim=None):
         """Instantiate object .
 
         Args:
             model: A model with a classification layer (which will be removed).
             dim: The embedding dimension of the model.
-            batchnormalize: Whether or not to add batch norm after feature embedding.
-            track_running_stats: Which statistics to use for batch norm (if applicable).
 
         """
         super().__init__()
@@ -192,18 +188,10 @@
                 raise ValueError('Must specify the model embedding dimension.')
             else:
                 self.dim = dim
-
-        #Whether or not to batch norm the features at the end
-        self.batchnormalize = batchnormalize
-        if batchnormalize:
-            self.final_normalization = nn.BatchNorm1d(self.dim, affine=False,
-                track_running_stats=track_running_stats)
                 
     def forward(self, x):
         x = self.features(x)
         features = torch.flatten(x, 1)
-        if self.batchnormalize:
-            features = self.final_normalization(features) #Normalize the output
 
         logits = self.lc(features)
 
@@ -211,7 +199,6 @@
 
     def get_dim(self):
         return self.dim        
-=======
     def student_mode(self):
         for param in self.features.parameters():
             param.requires_grad = True
@@ -226,7 +213,6 @@
 
     def get_features(self):
         return self.features
->>>>>>> 0b957358
 
 
 class TruncatedNet(nn.Module):
