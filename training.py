"""Code for training loops and loss computation.

Supports supervised training, similarity-based embedding training,
and similarity-based distillation training.

Includes code for training summary and plots.

Loosely based on code from PyTorch example
https://github.com/pytorch/examples/blob/master/mnist/main.py

"""
from argparse import Namespace
import os
import torch
import numpy as np
from torch import nn
from torch._C import Value
import torch.nn.functional as F
import numpy as np
import math                                       
import torch.optim as optim
from torch.utils.data import DataLoader
from torch.optim.lr_scheduler import ReduceLROnPlateau, CosineAnnealingLR
from sklearn.metrics import confusion_matrix
from matplotlib import pyplot as plt
from data_augmentation import make_augmentation, Augmentation, SimCLRTransform
from logger import Logger
import time

class Trainer():

    def __init__(
            self, model: nn.Module, train_loader: DataLoader, 
            val_loader: DataLoader, device: torch.device, logger: Logger,
            rank: int, args: Namespace):
        self.model = model
        self.train_loader = train_loader
        self.val_loader = val_loader
        self.eval_set = 'Validation' if args.validate else 'Test'
        self.device = device
        self.epochs = args.epochs
        self.itr = 0
        self.lr = args.lr    
        self.lr_warmup_iters = args.lr_warmup_iters  

        if args.optimizer == 'adam':
            self.optimizer = optim.Adam(self.model.parameters(), lr=args.lr)
        elif args.optimizer == 'sgd':
            self.optimizer = optim.SGD(
                self.model.parameters(), lr=args.lr, momentum=0.9, weight_decay=5e-4)
        else:
            raise ValueError('Only Adam and SGD optimizers are supported.')

        self.sched_str = args.scheduler
        if self.sched_str == 'plateau':
            self.scheduler = ReduceLROnPlateau(self.optimizer, patience=args.plateau_patience)
            self.plateau_factor = 0.1
            self.change_epochs = []
        elif self.sched_str == 'cosine':
            self.scheduler = CosineAnnealingLR(self.optimizer, T_max=200)
            self.change_epochs = None

        self.early_stop = args.early_stop
        self.log_interval = args.log_interval
        self.save_each_epoch = args.save_each_epoch
        if args.plot_interval is None:
            self.plot_interval = len(self.train_loader) // 10
        else:
            self.plot_interval = args.plot_interval
        self.logger = logger
        self.model_path = logger.get_model_path()        
        self.plots_dir = logger.get_plots_dir()
        self.rank = rank
        self.num_devices = len(args.device)

        self.iters = [] 
        self.logged_train_losses = []
        self.train_losses = []
        self.val_losses = []
        self.train_accs = []
        self.val_accs = []
        self.train_accs5 = []
        self.val_accs5 = []

    def lr_warmup_factor(self):
        return min(float(self.itr + 1) / max(self.lr_warmup_iters, 1), 1.0)

    def update_lr(self):
        if self.itr < self.lr_warmup_iters:
            self.lr = self.lr * self.lr_warmup_factor()
            for param_group in self.optimizer.param_groups:
                param_group['lr'] = self.lr

    def train(self):
        epochs_until_stop = self.early_stop
        for epoch in range(1, self.epochs + 1):
            train_loss, train_acc, train_acc5 = self.train_epoch(epoch)
            val_loss, val_acc, val_acc5 = self.validate()

            log_str = '\nTraining set: Average loss: {:.6f}\n'.format(
            train_loss)
            if train_acc is not None:
                log_str += 'Training set: Average top-1 accuracy: {:.2f}%\n'.format(train_acc)
                log_str += 'Training set: Average top-5 accuracy: {:.2f}%\n'.format(train_acc5)
            log_str += '\n{} set: Average loss: {:.6f}\n'.format(self.eval_set, val_loss)
            if val_acc is not None:
                log_str += '{} set: Top-1 Accuracy: {:.2f}%\n'.format(self.eval_set, val_acc)
                log_str += '{} set: Top-5 Accuracy: {:.2f}%\n'.format(self.eval_set, val_acc5)
            
            self.logger.log(log_str)

            self.train_losses.append(train_loss)
            self.val_losses.append(val_loss)
            self.train_accs.append(train_acc)
            self.val_accs.append(val_acc)
            self.train_accs5.append(train_acc5)
            self.val_accs5.append(val_acc5)

            #Check if validation loss is worsening
            if val_loss > min(self.val_losses):
                epochs_until_stop -= 1
                if epochs_until_stop == 0: #Early stopping initiated
                    break
            else:
                epochs_until_stop = self.early_stop

                #Save the current model (as it is the best one so far)
                if self.rank == 0 and self.logger.save:
                    if self.model_path is not None:
                        if self.save_each_epoch:
                            name, ext = os.path.splitext(self.model_path)                        
                            current_model_path = f'{name}_epoch{epoch}{ext}'
                        else:
                            current_model_path = self.model_path
                        self.logger.log("Saving model...")
                        if self.num_devices > 1:
                            torch.save(self.model.module.state_dict(), current_model_path)
                        else:
                            torch.save(self.model.state_dict(), current_model_path)
                        self.logger.log("Model saved.\n")

            if self.sched_str == 'plateau':
                self.scheduler.step(val_loss)
                if self.optimizer.param_groups[0]['lr'] == self.plateau_factor * self.lr:
                    self.change_epochs.append(epoch)
                    lr = self.plateau_factor * self.lr
                    self.logger.log("Learning rate decreasing to {}\n".format(lr))
            else:
                self.scheduler.step()

        if self.rank == 0:
            self.train_report()

    def train_epoch(self, epoch):
        pass

    def validate(self):
        pass

    def train_report(self):
        best_epoch = np.argmin(self.val_losses)
        self.logger.log("Training complete.\n")
        self.logger.log_results("Best Epoch: {}".format(best_epoch + 1))
        self.logger.log_results("Training Loss: {:.6f}".format(
            self.train_losses[best_epoch]))
        if self.train_accs[best_epoch] is not None:
            self.logger.log_results("Training Top-1 Accuracy: {:.2f}".format(
                self.train_accs[best_epoch]))
            self.logger.log_results("Training Top-5 Accuracy: {:.2f}".format(
                self.train_accs5[best_epoch]))
        self.logger.log_results("{} Loss: {:.6f}".format(
            self.eval_set, self.val_losses[best_epoch]))
        if self.val_accs[best_epoch] is not None:
            self.logger.log_results("{} Top-1 Accuracy: {:.2f}".format(
                self.eval_set, self.val_accs[best_epoch]))
            self.logger.log_results("{} Top-5 Accuracy: {:.2f}".format(
                self.eval_set, self.val_accs5[best_epoch]))

        #Save loss and accuracy plots
        train_val_plots(
            self.train_losses, self.val_losses, "Loss", self.plots_dir, self.change_epochs)
        if self.train_accs is not None and self.val_accs is not None:
            train_val_plots(
                self.train_accs, self.val_accs, "Accuracy", self.plots_dir, self.change_epochs)

class SupervisedTrainer(Trainer):
    def __init__(
            self, model: nn.Module, train_loader: DataLoader, 
            val_loader: DataLoader, device: torch.device, logger: Logger,
            rank: int, args: Namespace):
        super().__init__(
            model, train_loader, val_loader, device, logger, rank, args)
        self.loss_function = nn.CrossEntropyLoss()

    def train_epoch(self, epoch):
        self.model.train()
        train_loss = AverageMeter()
        train_top1_acc = AverageMeter()
        train_top5_acc = AverageMeter()
        for batch_idx, (data, target) in enumerate(self.train_loader):
            self.update_lr()
            data, target = data.to(self.device), target.to(self.device)
            self.optimizer.zero_grad()
            output = self.model(data)
            loss = self.loss_function(output, target)
            top1_acc, top5_acc = compute_accuracy(output, target)
            train_loss.update(loss.item())
            train_top1_acc.update(top1_acc)
            train_top5_acc.update(top5_acc)
            loss.backward()
            self.optimizer.step()
            if batch_idx % self.log_interval == 0:
                logged_loss = train_loss.get_avg()
                self.iters.append((epoch-1) + batch_idx / len(self.train_loader))
                self.logged_train_losses.append(logged_loss)
                log_str = 'Train Epoch {} [{}/{} ({:.0f}%)]\tLoss: {:6f}'.format(
                    epoch, batch_idx * len(data), int(len(self.train_loader.dataset) / self.num_devices),
                    100. * batch_idx / len(self.train_loader), logged_loss)
                self.logger.log(log_str)
            if batch_idx % self.plot_interval == 0 and self.logger.save:
                train_loss_plot(
                    self.iters, self.logged_train_losses, self.plots_dir)
            self.itr += 1

        return train_loss.get_avg(), train_top1_acc.get_avg(), train_top5_acc.get_avg()

    def validate(self):
        return predict(
            self.model, self.device, self.val_loader, self.loss_function)


class DistillationTrainer(Trainer):
    def __init__(
            self, model: nn.Module, teacher: nn.Module, train_loader: DataLoader, 
            val_loader: DataLoader, device: torch.device, logger: Logger,
            rank: int, args: Namespace):
        super().__init__(
            model, train_loader, val_loader, device, logger, rank, args)
        self.teacher = teacher
        self.cosine = args.cosine
        self.margin = args.margin
        self.margin_value = args.margin_value
        self.augment = args.augmented_distillation
        self.transform = SimCLRTransform()
        self.loss_type = args.distillation_loss
        if self.loss_type != 'class-probs':
            self.loss_function = nn.MSELoss()
        else:
            self.loss_function = nn.KLDivLoss(reduction='batchmean')
            self.sup_loss_function = nn.CrossEntropyLoss()
            if args.c < 0 or args.c > 1:
                raise ValueError('c must be in [0,1].')
            self.c = args.c

    def train_epoch(self, epoch):
        self.model.train()      
        self.teacher.eval()
        train_loss = AverageMeter()
        epoch_start = time.time()
        for batch_idx, (data, target) in enumerate(self.train_loader):
            self.update_lr()
            data = data.to(self.device)
            target = target.to(self.device)
            self.optimizer.zero_grad()            
            loss = self.compute_loss(data, target)
            train_loss.update(loss.item())
            loss.backward()
            self.optimizer.step()
            if batch_idx % self.log_interval == 0:
                logged_loss = train_loss.get_avg()
                self.iters.append((epoch-1) + batch_idx / len(self.train_loader))
                self.logged_train_losses.append(logged_loss)
                log_str = 'Train Epoch {} [{}/{} ({:.0f}%)]\tLoss: {:6f}'.format(
                    epoch, batch_idx * len(data), int(len(self.train_loader.dataset) / self.num_devices),
                    100. * batch_idx / len(self.train_loader), logged_loss)
                self.logger.log(log_str)
            if batch_idx % self.plot_interval == 0 and self.logger.save:
                train_loss_plot(
                    self.iters, self.logged_train_losses, self.plots_dir)
            self.itr += 1
        epoch_end = time.time()
        self.logger.log('Epoch Duration: {:.2f} s'.format(epoch_end-epoch_start))
        
        return train_loss.get_avg(), None, None

    def validate(self):
        self.model.eval()
        self.teacher.eval()
        loss = 0
        with torch.no_grad():
            for data, target in self.val_loader:
                data = data.to(self.device)
                target = target.to(self.device)
                loss += self.compute_loss(data, target).item()

        loss = loss / len(self.val_loader)

        return loss, None, None

    def compute_loss(self, data, target):
<<<<<<< HEAD
        if self.loss_type == 'class-probs':
            if self.augmented:
                data = self.transform(data)
=======
        if self.distillation_type != 'class-probs':            
            if self.margin:
                if self.distillation_type == 'distance-based':
                    raise NotImplementedError('Margin for distance similarity not implemented')
                # Requires targets for intra/inter class margin
                student_sims, teacher_sims = get_student_teacher_margin_similarity(
                    self.model, self.teacher, data, target,self.cosine,self.margin_value)            
            else:
                # Unsupervised
                distance_sim = self.distillation_type == 'distance-based'
                student_sims, teacher_sims = get_student_teacher_similarity(
                    self.model, self.teacher, data, self.cosine,distance_sim)            
                
            loss = self.loss_function(student_sims, teacher_sims)        
        else:
>>>>>>> c4de9796
            output = self.model(data)
            model_probs = nn.LogSoftmax(dim=1)(output)
            teacher_probs = nn.Softmax(dim=1)(self.teacher(data))            
            loss = self.c * self.loss_function(model_probs, teacher_probs) + \
                (1-self.c) * self.sup_loss_function(output, target)
        elif self.margin:
            #Margin automatically computes full similarity
            # Requires targets for intra/inter class margin
            student_sims, teacher_sims = get_student_teacher_margin_similarity(
                self.model, self.teacher, data, target, self.cosine, self.margin_value) 
            loss = self.loss_function(student_sims, teacher_sims)  
        elif self.loss_type == 'full-similarity':
            if self.augment:
                data = self.transform(data, num_views=2)
                data = torch.cat(data, dim=0)
            
            student_sims, teacher_sims = get_student_teacher_similarity(
                self.model, self.teacher, data, self.cosine)

            loss = self.loss_function(student_sims, teacher_sims)  
        else:
            #Sample-based similarity
            #Computes similarity between original and augmented image
            augmented_data = self.transform(data)
            student_sims = get_model_similarity(
                self.model, data, augmented_data, self.cosine)
            teacher_sims = get_model_similarity(
                self.teacher, data, augmented_data, self.cosine)

            loss = self.loss_function(student_sims, teacher_sims)   

        return loss


class WeightedDistillationTrainer(Trainer):
    def __init__(
            self, model: nn.Module, teacher: nn.Module, train_loader: DataLoader, 
            val_loader: DataLoader, device: torch.device, logger: Logger,
            rank: int, args: Namespace):
        super().__init__(
            model, train_loader, val_loader, device, logger, rank, args)
        self.teacher = teacher
        self.cosine = args.cosine
        self.margin = args.margin
        self.margin_value = args.margin_value
        self.distillation_type = args.distillation_type
        self.loss_function = nn.MSELoss()

    def train_epoch(self, epoch):
        self.model.train()      
        self.teacher.eval()
        train_loss = AverageMeter()
        aug = SimCLRTransform()
        for batch_idx, (data, target) in enumerate(self.train_loader):
            self.update_lr()
            data = data.to(self.device)
            target = target.to(self.device)
            if self.distillation_type == 'simclr':
                data = aug.apply_transform(data)
            self.optimizer.zero_grad()            
            loss = self.compute_loss(data, target)
            train_loss.update(loss.item())
            loss.backward()
            self.optimizer.step()
            if batch_idx % self.log_interval == 0:
                logged_loss = train_loss.get_avg()
                self.iters.append((epoch-1) + batch_idx / len(self.train_loader))
                self.logged_train_losses.append(logged_loss)
                log_str = 'Train Epoch {} [{}/{} ({:.0f}%)]\tLoss: {:6f}'.format(
                    epoch, batch_idx * len(data), int(len(self.train_loader.dataset) / self.num_devices),
                    100. * batch_idx / len(self.train_loader), logged_loss)
                self.logger.log(log_str)
            if batch_idx % self.plot_interval == 0:
                train_loss_plot(
                    self.iters, self.logged_train_losses, self.plots_dir)
            self.itr += 1
        
        return train_loss.get_avg(), None, None

    def validate(self):
        self.model.eval()
        self.teacher.eval()
        loss = 0
        with torch.no_grad():
            for data, target in self.val_loader:
                data = data.to(self.device)
                target = target.to(self.device)
                loss += self.compute_loss(data, target).item()

        loss = loss / len(self.val_loader)

        return loss, None, None

    def compute_loss(self, data, target):        
        # Unsupervised learning - (well supervised by the teacher)
        student_sims, teacher_sims, teacher_confidence = get_weighted_student_teacher_similarity(self.model, self.teacher, data, self.cosine)                        
        loss = torch.sum(teacher_confidence * (student_sims - teacher_sims)**2) / student_sims.shape[0] 

        return loss







class SimilarityTrainer(Trainer):
    def __init__(
            self, model: nn.Module, train_loader: DataLoader, 
            val_loader: DataLoader, device: torch.device, logger: Logger,
            rank: int, args: Namespace):
        super().__init__(
            model, train_loader, val_loader, device, logger, rank, args)
        self.augmentation = make_augmentation(
            args.augmentation, alpha_max=args.alpha_max, 
            kernel_size=args.kernel_size, device=device)
        self.beta = args.beta
        self.temp = args.temp
        self.cosine = args.cosine
        self.loss_function = nn.MSELoss()

    def train_epoch(self, epoch):
        self.model.train()
        train_loss = AverageMeter()
        for batch_idx, (data, _) in enumerate(self.train_loader):
            self.update_lr()
            data = data.to(self.device)
            self.optimizer.zero_grad()
            
            #Get augmented data, target probabilities, and model probabilities
            with torch.no_grad():
                augmented_data, alpha = self.augmentation.augment(data)
                target = get_sim_prob(alpha, self.beta)
            model_sims = get_model_similarity(self.model, data, augmented_data, self.cosine)

            if isinstance(self.loss_function, nn.KLDivLoss):
                output = get_model_probability(model_sims, self.temp)
                eps = 1e-7 #Constant to prevent log(0)
                output_comp = 1 - output
                output = torch.stack((output, output_comp), dim=1)
                #KL Divergence expects output to be log probability distribution
                output = (output + eps).log()
                target_comp = 1 - target
                target = torch.stack((target, target_comp), dim=1)
            else:
                output = model_sims

            loss = self.loss_function(output, target)
            train_loss.update(loss.item())
            loss.backward()
            self.optimizer.step()
            if batch_idx % self.log_interval == 0:
                logged_loss = train_loss.get_avg()
                self.iters.append((epoch-1) + batch_idx / len(self.train_loader))
                self.logged_train_losses.append(logged_loss)
                log_str = 'Train Epoch {} [{}/{} ({:.0f}%)]\tLoss: {:6f}'.format(
                    epoch, batch_idx * len(data), int(len(self.train_loader.dataset) / self.num_devices),
                    100. * batch_idx / len(self.train_loader), logged_loss)
                self.logger.log(log_str)
            if batch_idx % self.plot_interval == 0 and self.logger.save:
                train_loss_plot(
                    self.iters, self.logged_train_losses, self.plots_dir)
            self.itr += 1

        return train_loss.get_avg(), None, None

    def validate(self):
        return compute_similarity_loss(
            self.model, self.device, self.val_loader, self.loss_function,
            self.aug, self.alpha_max, self.beta, self.cosine, self.temp), None, None

def get_trainer(mode: str, model: nn.Module, teacher: nn.Module, 
        train_loader: DataLoader, val_loader: DataLoader, device: torch.device, 
        logger: Logger, rank: int, args: Namespace):
    if mode == 'teacher' or mode == 'linear_classifier' or mode == 'random':
        return SupervisedTrainer(
            model, train_loader, val_loader, device, logger, rank, args)
    elif mode == 'distillation':
        return DistillationTrainer(
            model, teacher, train_loader, val_loader, device, logger, rank, args)
    elif mode == 'weighted-distillation':
        return WeightedDistillationTrainer(
            model, teacher, train_loader, val_loader, device, logger, rank, args)
    else:
        return SimilarityTrainer(
            model, train_loader, val_loader, device, logger, rank, args)

def predict(model: nn.Module, device: torch.device, 
    loader: torch.utils.data.DataLoader, loss_function: nn.Module, 
    precision: str = '32', calculate_confusion: bool = False) -> tuple([float, float]):
    """Evaluate supervised model on data.

    Args:
        model: Model to be evaluated.
        device: Device to evaluate on.
        loader: Data to evaluate on.
        loss_function: Loss function being used.
        precision: precision to evaluate model with

    Returns:
        Model loss and accuracy on the evaluation dataset.
    
    """
    model.eval()     
    model = to_precision(model,precision)   
    

    loss = 0
    acc1 = 0
    acc5 = 0
    confusion = []
    with torch.no_grad():
        for data, target in loader:
            if precision == 'autocast':
                with torch.cuda.amp.autocast():
                    data, target = data.to(device),target.to(device)
                    output = model(data)                                
                    loss += loss_function(output, target).item()
            else:
                data, target = to_precision(data.to(device),precision),target.to(device)
                output = model(data)         
                loss += loss_function(output, target).item()


            if calculate_confusion:
                confusion.append(compute_confusion(output,target))                
            
            cur_acc1, cur_acc5 = compute_accuracy(output, target)
            acc1 += cur_acc1
            acc5 += cur_acc5
    
    loss, acc1, acc5 = loss / len(loader), acc1 / len(loader), acc5 / len(loader)
    
    if calculate_confusion:                
        confusion = np.mean(np.stack(confusion),axis = 0)        
        return loss, acc1, acc5, confusion.round(2)
    else:
        return loss, acc1, acc5


def to_precision(object,precision):
    '''Move given object to given precision. Works with model + tensors'''
    if (precision == '32') or (precision == 'autocast'):
        pass    
    elif precision == '16':
        object = object.half()    
    elif precision == '8':                
        if isinstance(object,nn.Module):                        
            object = torch.quantization.quantize_dynamic(
                object, {nn.Conv2d,nn.Linear}, dtype=torch.qint8)              
        
    return object


def print_size_of_model(model, label=""):
    import os
    torch.save(model.state_dict(), "temp.p")
    size=os.path.getsize("temp.p")
    print("model: ",label,' \t','Size (KB):', size/1e3)
    os.remove('temp.p')
    return size
        
def compute_confusion(output,target):
    with torch.no_grad():
        _, pred = output.topk(1, 1, True, True)
        pred = pred.t().squeeze(0)        

        confusion = confusion_matrix(target.cpu().numpy(),pred.cpu().numpy(),normalize='true',labels = range(10) )
    return confusion

def compute_accuracy(output, target):
    with torch.no_grad():
        batch_size = target.shape[0]

        _, pred = output.topk(5, 1, True, True)
        pred = pred.t()
        correct = pred.eq(target.view(1, -1).expand_as(pred))
        top1_acc = correct[:1].view(-1).float().sum(0, keepdim=True) * 100.0 / batch_size
        top5_acc = correct[:5].reshape(-1).float().sum(0, keepdim=True) * 100.0 / batch_size

    return top1_acc.item(), top5_acc.item()

def get_embeddings(model: nn.Module, device: torch.device, 
    loader: torch.utils.data.DataLoader, emb_dim: int
    ) -> tuple([np.ndarray, np.ndarray]):
    """Get model's embeddings on data in numpy format.
    
    Args:
        model: The model computing the embeddings.
        device: The device on which the model and data are stored.
        loader: The input.
        emb_dim: The embedding dimension.

    Returns:
        The embeddings and labels for all instances in the data.
    
    """
    model.to(device)
    model.eval()

    embeddings = np.zeros((0, emb_dim))
    labels = np.zeros((0))

    with torch.no_grad():
        for data, target in loader:
            data = data.to(device)
            embs = model(data)
            embeddings = np.concatenate((embeddings, embs.cpu().numpy()))
            labels = np.concatenate((labels, target))

    return embeddings, labels

def get_labels(loader: torch.utils.data.DataLoader) -> np.ndarray:
    """Extract only the labels as a numpy array.

    Args:
        loader: The labelled data.

    Returns:
        The labels for the data.

    """
    labels = np.zeros((0))
    for _, target in loader:
        labels = np.concatenate((labels, target))

    return labels

def get_student_teacher_similarity(student: nn.Module, 
    teacher: nn.Module, data: torch.Tensor, cosine: bool,distance_based:bool) -> tuple([torch.Tensor, torch.Tensor]):
    """Get similarities between instances, as given by student and teacher

    Args:
        student: The student model.
        teacher: The teacher model.
        data: The input.
        cosine: Set to true to compute cosine similarity, otherwise dot product.

    Returns:
        The similarities output by the student and the teacher.

    """
    if cosine and distance_based:
        raise ValueError('Cannot use both cosine and distance based similarity')

    student_embs = student(data)     
    if cosine:
        student_embs = F.normalize(student_embs, p=2, dim=1)           

    student_sims = torch.matmul(student_embs, student_embs.transpose(0,1))    
    teacher_embs = teacher(data)
    if cosine:
        teacher_embs = F.normalize(teacher_embs, p=2, dim=1)
    teacher_sims = torch.matmul(teacher_embs, teacher_embs.transpose(0,1))
    
    return student_sims, teacher_sims


def get_weighted_student_teacher_similarity(student: nn.Module, 
    teacher: nn.Module, data: torch.Tensor, cosine: bool) -> tuple([torch.Tensor, torch.Tensor]):
    """Get similarities between instances, as given by student and teacher

    Args:
        student: The student model.
        teacher: The teacher model.
        data: The input.
        cosine: Set to true to compute cosine similarity, otherwise dot product.

    Returns:
        The similarities output by the student and the teacher.

    """

    student_embs = student(data)    
    # print('*' * 80)
    # print('Embs')
    # print(torch.sum(torch.isnan(student_embs)))    
    if cosine:
        student_embs = F.normalize(student_embs, p=2, dim=1)           
    with torch.no_grad():
        teacher_embs, teacher_logits = teacher(data)
        teacher_probits = torch.max(F.softmax(teacher_logits,dim = 1),dim=1).values        
        teacher_confidence = teacher_probits * teacher_probits[:,None]        
        if cosine:
            teacher_embs = F.normalize(teacher_embs, p=2, dim=1)
<<<<<<< HEAD
        teacher_sims = torch.matmul(teacher_embs, teacher_embs.transpose(0,1))
    
    return student_sims, teacher_sims, teacher_confidence
=======

    if distance_based:
        # Calculate pairwise square distances normalized by feature dimension 
        student_sims = ((student_embs[:,None,:] - student_embs[None,:,:])**2).sum(axis=-1)/student_embs.shape[1] 
        with torch.no_grad():                        
            teacher_sims = ((teacher_embs[:,None,:] - teacher_embs[None,:,:])**2).sum(axis=-1)/teacher_embs.shape[1] 
    else:
        student_sims = torch.matmul(student_embs, student_embs.transpose(0,1))    
        with torch.no_grad():                        
            teacher_sims = torch.matmul(teacher_embs, teacher_embs.transpose(0,1))
        
    return student_sims, teacher_sims
>>>>>>> c4de9796

def get_student_teacher_margin_similarity(student: nn.Module, 
    teacher: nn.Module, data: torch.Tensor,target: torch.Tensor, cosine: bool,margin_value : float) -> tuple([torch.Tensor, torch.Tensor]):
    """Get similarities between instances WITH MARGIN, as given by student and teacher

    Args:
        student: The student model.
        teacher: The teacher model.
        data: The input.
        target: Labels        
        cosine: Set to true to compute cosine similarity, otherwise dot product.
        margin_value: margin value

    Returns:
        The similarities between the student and the teacher.

    """
    if not cosine:
        raise ValueError('Non-cosine similarity incompatable with margin')


    student_embs = student(data)        
    if cosine:
        student_embs = F.normalize(student_embs, p=2, dim=1)           

    student_sims = torch.matmul(student_embs, student_embs.transpose(0,1))    

    #### Add margin to similarities
    # Using the identity cos(x +- m) = cos(x)cos(m) -+ sin(m)sin(x)                
    sine = torch.sqrt((1.0 - torch.pow(student_sims, 2)) + 1e-6).clamp(0,1) # add 1e-6 for numerical stability                                             

    # only apply margin to samples in different classes
    n = target.shape[0]
    device = target.get_device()    
    margin_mask = target.unsqueeze(1).repeat(1,n) == target.repeat(n,1)    
    
    # ### Interclass margin only
    # cosm =  math.cos(margin_value) * torch.ones(n,n).to(device)        
    # sinm = math.sin(margin_value) * torch.ones(n,n).to(device)                
    # cosm[margin_mask] = 1
    # sinm[margin_mask] = 0

    #### Intra and Inter class margin
    cosm =  math.cos(margin_value) * torch.ones(n,n).to(device)                
    cosm[margin_mask] = math.cos(0.001) # Inter-class margin should be smaller
    sinm = math.sin(margin_value) * torch.ones(n,n).to(device)                
    sinm[margin_mask] = -math.sin(0.001) # Inter-class margin should be smaller

    # # Just intraclass margin
    # cosm =  math.cos(margin_value) * torch.ones(n,n).to(device)        
    # sinm = -math.sin(margin_value) * torch.ones(n,n).to(device)                
    # cosm[~margin_mask] = 1
    # sinm[~margin_mask] = 0

    

    # print('*' * 80)                        
    # print(margin_mask)    
    # print(student_sims)
    student_sims = (torch.mul(student_sims, cosm) -  torch.mul(sine, sinm)).fill_diagonal_(1.)            
    
    # print(student_sims)
    

    teacher_embs = teacher(data)
    if cosine:
        teacher_embs = F.normalize(teacher_embs, p=2, dim=1)
    teacher_sims = torch.matmul(teacher_embs, teacher_embs.transpose(0,1))
    
    return student_sims, teacher_sims    
    
def get_model_similarity(model: nn.Module, data: torch.Tensor, 
    augmented_data: torch.Tensor, cosine: bool) -> torch.Tensor:
    """Get similarities between original and augmented data, as predicted by the model. 

    Args:
        model: The model.
        data: The input.
        augmented_data: The augmented input.
        cosine: Set to true to compute cosine similarity, otherwise dot product.

    Returns:
        The similarities output by the model.

    """
    #Get embeddings of original data
    data_embs = model(data)
    #Get embeddings of augmented data
    augmented_data_embs = model(augmented_data)

    if cosine: #Using cosine similarity
        data_embs = F.normalize(data_embs, p=2, dim=1)
        augmented_data_embs = F.normalize(augmented_data_embs, p=2, dim=1)

    return torch.sum(data_embs * augmented_data_embs, dim=1)

def get_model_probability(sims: torch.Tensor, temp: float = 1.0
    ) -> torch.Tensor:
    """Get model's probability of similarity via sigmoid.

    Args:
        sims: Model similarities.
        temp: Temperature hyperparameter for sigmoid.

    Returns:
        Model's probability of similarity.

    """
    return 1 / (1 + torch.exp(-temp * sims))

def compute_similarity_loss(model: nn.Module, device: torch.device, 
    loader: torch.utils.data.DataLoader, loss_function: nn.Module, 
    augmentation: Augmentation, beta: float, cosine: bool, temp: float) -> float:
    """Compute the similarity-based embedding loss.

    Args:
        model: The model being evaluated.
        device: The device that the model and data are stored on.
        loader: The data.
        loss_function: The loss function.
        augmentation: Type of data augmentation being used.
        beta: Similarity probability parameter
        cosine: Whether or not cosine similarity is being used.
        temp: Temperature hyperparameter for sigmoid.

    Returns:
        The similarity loss.

    """
    model.eval()
    loss = 0
    with torch.no_grad():
        for data, _ in loader:
            data = data.to(device)
            augmented_data, alpha = augmentation.augment(data)
            target = get_sim_prob(alpha, beta)
            model_sims = get_model_similarity(model, data, augmented_data, cosine)
            if isinstance(loss_function, nn.KLDivLoss):
                #KL Divergence expects output to be log probability distribution
                eps = 1e-7
                output = get_model_probability(model_sims, temp)
                output_comp = 1 - output
                output = torch.stack((output, output_comp), dim=1)
                output = (output + eps).log()
                target_comp = 1 - target
                target = torch.stack((target, target_comp), dim=1)
            else:
                output = model_sims
                
            loss += loss_function(output, target).item()

    loss = loss / len(loader)

    return loss

def get_sim_prob(alpha, beta):
    return torch.exp(-beta * alpha)

def train_loss_plot(iters: list([float]), train_vals: list([float]), 
    save_dir: str) -> None:
    plt.figure()
    plt.plot(iters, train_vals, 'b-')
    plt.xlabel('Epochs')
    plt.ylabel('Training Loss')
    plt.savefig(save_dir + '/train_loss_plot.png')
    plt.close()


def train_val_plots(train_vals: list([float]), val_vals: list([float]), 
    y_label: str, save_dir: str, change_epochs: list([int])) -> None:
    """Plotting loss or accuracy as a function of epoch number.

    Args:
        train_vals: y-axis training values (loss or accuracy).
        val_vals: y-axis validation values (loss or accuracy).
        y_label: y-axis label (loss or accuracy).
        save_dir: Directory where plots will be saved.
        change_epochs: Epochs where learning rate changes.

    """
    epochs = np.arange(1,len(train_vals)+1)
    plt.figure()
    plt.plot(epochs, train_vals, 'b-')
    plt.plot(epochs, val_vals, 'r-')
    if change_epochs is not None:
        for e in change_epochs:
            plt.axvline(e, linestyle='--', color='0.8')
    plt.legend(['Training', 'Validation'])
    plt.xlabel('Epoch')
    plt.ylabel(y_label)
    plt.savefig(save_dir + '/' + y_label + '_plots')
    plt.close()

class AverageMeter():
    """Computes and stores the average and current value
    
    Taken from the Torch examples repository:
    https://github.com/pytorch/examples/blob/master/imagenet/main.py"""
    def __init__(self):
        self.reset()

    def reset(self):
        self.val = 0
        self.avg = 0
        self.sum = 0
        self.count = 0

    def update(self, val, n=1):
        self.val = val
        self.sum += val * n
        self.count += n
        self.avg = self.sum / self.count

    def get_avg(self):
        return self.avg<|MERGE_RESOLUTION|>--- conflicted
+++ resolved
@@ -94,7 +94,10 @@
     def train(self):
         epochs_until_stop = self.early_stop
         for epoch in range(1, self.epochs + 1):
+            epoch_start = time.time()        
             train_loss, train_acc, train_acc5 = self.train_epoch(epoch)
+            epoch_end = time.time()
+            self.logger.log('Epoch Duration: {:.2f} s'.format(epoch_end-epoch_start))
             val_loss, val_acc, val_acc5 = self.validate()
 
             log_str = '\nTraining set: Average loss: {:.6f}\n'.format(
@@ -255,8 +258,7 @@
     def train_epoch(self, epoch):
         self.model.train()      
         self.teacher.eval()
-        train_loss = AverageMeter()
-        epoch_start = time.time()
+        train_loss = AverageMeter()        
         for batch_idx, (data, target) in enumerate(self.train_loader):
             self.update_lr()
             data = data.to(self.device)
@@ -278,8 +280,7 @@
                 train_loss_plot(
                     self.iters, self.logged_train_losses, self.plots_dir)
             self.itr += 1
-        epoch_end = time.time()
-        self.logger.log('Epoch Duration: {:.2f} s'.format(epoch_end-epoch_start))
+        
         
         return train_loss.get_avg(), None, None
 
@@ -298,27 +299,9 @@
         return loss, None, None
 
     def compute_loss(self, data, target):
-<<<<<<< HEAD
         if self.loss_type == 'class-probs':
             if self.augmented:
                 data = self.transform(data)
-=======
-        if self.distillation_type != 'class-probs':            
-            if self.margin:
-                if self.distillation_type == 'distance-based':
-                    raise NotImplementedError('Margin for distance similarity not implemented')
-                # Requires targets for intra/inter class margin
-                student_sims, teacher_sims = get_student_teacher_margin_similarity(
-                    self.model, self.teacher, data, target,self.cosine,self.margin_value)            
-            else:
-                # Unsupervised
-                distance_sim = self.distillation_type == 'distance-based'
-                student_sims, teacher_sims = get_student_teacher_similarity(
-                    self.model, self.teacher, data, self.cosine,distance_sim)            
-                
-            loss = self.loss_function(student_sims, teacher_sims)        
-        else:
->>>>>>> c4de9796
             output = self.model(data)
             model_probs = nn.LogSoftmax(dim=1)(output)
             teacher_probs = nn.Softmax(dim=1)(self.teacher(data))            
@@ -648,7 +631,7 @@
     return labels
 
 def get_student_teacher_similarity(student: nn.Module, 
-    teacher: nn.Module, data: torch.Tensor, cosine: bool,distance_based:bool) -> tuple([torch.Tensor, torch.Tensor]):
+    teacher: nn.Module, data: torch.Tensor, cosine: bool) -> tuple([torch.Tensor, torch.Tensor]):
     """Get similarities between instances, as given by student and teacher
 
     Args:
@@ -661,9 +644,7 @@
         The similarities output by the student and the teacher.
 
     """
-    if cosine and distance_based:
-        raise ValueError('Cannot use both cosine and distance based similarity')
-
+    
     student_embs = student(data)     
     if cosine:
         student_embs = F.normalize(student_embs, p=2, dim=1)           
@@ -697,31 +678,19 @@
     # print('Embs')
     # print(torch.sum(torch.isnan(student_embs)))    
     if cosine:
-        student_embs = F.normalize(student_embs, p=2, dim=1)           
+        student_embs = F.normalize(student_embs, p=2, dim=1)    
+
+    student_sims = torch.matmul(student_embs, student_embs.transpose(0,1))    
+
     with torch.no_grad():
         teacher_embs, teacher_logits = teacher(data)
         teacher_probits = torch.max(F.softmax(teacher_logits,dim = 1),dim=1).values        
         teacher_confidence = teacher_probits * teacher_probits[:,None]        
         if cosine:
             teacher_embs = F.normalize(teacher_embs, p=2, dim=1)
-<<<<<<< HEAD
         teacher_sims = torch.matmul(teacher_embs, teacher_embs.transpose(0,1))
     
     return student_sims, teacher_sims, teacher_confidence
-=======
-
-    if distance_based:
-        # Calculate pairwise square distances normalized by feature dimension 
-        student_sims = ((student_embs[:,None,:] - student_embs[None,:,:])**2).sum(axis=-1)/student_embs.shape[1] 
-        with torch.no_grad():                        
-            teacher_sims = ((teacher_embs[:,None,:] - teacher_embs[None,:,:])**2).sum(axis=-1)/teacher_embs.shape[1] 
-    else:
-        student_sims = torch.matmul(student_embs, student_embs.transpose(0,1))    
-        with torch.no_grad():                        
-            teacher_sims = torch.matmul(teacher_embs, teacher_embs.transpose(0,1))
-        
-    return student_sims, teacher_sims
->>>>>>> c4de9796
 
 def get_student_teacher_margin_similarity(student: nn.Module, 
     teacher: nn.Module, data: torch.Tensor,target: torch.Tensor, cosine: bool,margin_value : float) -> tuple([torch.Tensor, torch.Tensor]):
