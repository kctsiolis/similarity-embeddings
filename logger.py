--- conflicted
+++ resolved
@@ -63,11 +63,7 @@
         else:
             self.log_file = None
             self.results_file = None
-<<<<<<< HEAD
-            self.model_path = None
-=======
             self.model_path = None   
->>>>>>> e333e37d
             self.plots_dir = None       
 
     def make_header(self, args: Namespace) -> None:
